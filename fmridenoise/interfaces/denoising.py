from os.path import join, exists
import pandas as pd
import nibabel as nb
from traits.trait_base import Undefined
from nilearn.image import clean_img
from nipype.interfaces.base import (
    BaseInterfaceInputSpec, TraitedSpec, SimpleInterface,
    ImageFile, File, Directory, traits)
from fmridenoise.utils.entities import parse_file_entities, build_path


class DenoiseInputSpec(BaseInterfaceInputSpec):
    fmri_prep = ImageFile(
        mandatory=False,
        exists=True,
        desc='Preprocessed fMRI file'
        )
    fmri_prep_aroma = ImageFile(
        mandatory=False,
        exists=True,
        desc='ICA-Aroma preprocessed fMRI file'
    )
<<<<<<< HEAD
=======

    # fmri_mask = ImageFile(
    #     exists=True,
    #     desc='Brain mask',
    #     mandatory=True
    # )

>>>>>>> 0d1633cd
    conf_prep = File(
        mandatory=True,
        exists=True,
        desc='Confounds file'
        )

    pipeline = traits.Dict(
        mandatory=True,
        desc='Denoising pipeline'
        )
    output_dir = Directory(
        exists=True,
        desc='Output path',
        mandatory=True
    )
    tr_dict = traits.Dict(
        mandatory=False,
        desc='TR values for all tasks'
    )
    high_pass = traits.Float(
        mandatory=False,
        desc='High cut-off frequency in Hertz'
    )
    low_pass = traits.Float(
        mandatory=False,
        desc="Low-pass filter"
    )
<<<<<<< HEAD
    smoothing = traits.Bool(
        mandatory=False,
        desc='Low cut-off frequency in Hertz'
    )

=======

    ica_aroma = traits.Bool(
        mandatory=False,
        desc='ICA-Aroma files exists'
    )

    smoothing = traits.Bool(
        mandatory=False,
        desc='Optional smoothing'
    )
>>>>>>> 0d1633cd


class DenoiseOutputSpec(TraitedSpec):
    fmri_denoised = File(
        mandatory=True,
        exists=True,
        desc='Denoised fMRI file',
    )


class Denoise(SimpleInterface):
    """ Denoise functional images using filtered confounds.

    This interface uses filtered confounds table and temporal (bandpass) 
    filtering to denoise functional images. It wraps around nilearn clean_img
    function to create and save denoised file. 

    At least one of two inputs should be passed to this interface depending on
    denoising strategy. If denoising assumes aroma, fmri_prep_aroma file should
    be provided, otherwise fmri_prep file should be provided.

    Temporal filtering can be requested by specifying either one or two optonal 
    inputs: low_pass and high_pass. These reflect cut-off values (in Hertz) for 
    low-pass and high-pass temporal filters. Note that if either low_pass or 
    high_pass argument is provided, tr_dict containing task name as key and task
    TR (in seconds) as value should also be provided (because in that case 
    clean_img requires TR). 

    Output filename reflecting denoised filename is created by adding suffix
        'pipeline-<pipeline_name>_desc-denoised_bold'
    to existing filename (desc-preproc is replaced with desc-denoised).
    """
    input_spec = DenoiseInputSpec
    output_spec = DenoiseOutputSpec
<<<<<<< HEAD
    fmri_denoised_pattern = "sub-{subject}[_ses-{session}]_task-{task}[_run-{run}]_space-{space}_pipeline-{pipeline}" \
                            "_desc-denoised_bold.nii.gz"

    def _validate_fmri_prep_files(self):
        """Check if correct file is provided according to aroma option in 
        pipeline dictionary.
        
        Creates:
            _fmri_file (attibute): 
                preprocessed fmri file (either with or without aroma)
        """
        if not self.inputs.pipeline['aroma']: 
            if self.inputs.fmri_prep is Undefined:
                raise FileNotFoundError('for pipeline using aroma ' + \
                                        'file fmri_prep_aroma is required')
            self._fmri_file = self.inputs.fmri_prep     
        else:
            if self.inputs.fmri_prep_aroma is Undefined:
                raise FileNotFoundError('for pipeline without aroma ' + \
                                        'file fmri_prep is required')
            self._fmri_file = self.inputs.fmri_prep_aroma
        return self._fmri_file

    def _load_confouds(self):
        """Load confounds from tsv file. If confounds is empty file (in case of 
        null pipeline) confounds keyword argument for clean_img should be None.
        
        Creates:
            _confounds (attribute):
                Either None (for null pipeline) or np.ndarray of confounds if 
                conf_prep is not empty.
        """
=======

    def _run_interface(self, runtime):

        smoothing = self.inputs.smoothing
        pipeline_name = self.inputs.pipeline['name']
        pipeline_aroma = self.inputs.pipeline['aroma']
        img = nb.load(self.inputs.fmri_prep)
        if pipeline_aroma:
            if not self.inputs.fmri_prep_aroma:
                raise ValueError("No ICA-AROMA files found")

            img_aroma = nb.load(self.inputs.fmri_prep_aroma)
            img = img_aroma

        # Handle possibility of null pipeline
>>>>>>> 0d1633cd
        try:
            self._confounds = pd.read_csv(
                self.inputs.conf_prep, delimiter='\t').values
        except pd.errors.EmptyDataError:
            self._confounds = None

    def _validate_filtering(self, task):
        """Validate input arguments related to temporal filtering.
        
        Creates:
            _filtering_kwargs (attribute):
                Dictionary of optional keyword arguments passed to clean_img.
                Empty if no temporal filtering is requested.         
        """
        self._filtering_kwargs = dict()
        if self.inputs.low_pass is not Undefined:
            self._filtering_kwargs.update(low_pass=self.inputs.low_pass)
        if self.inputs.high_pass is not Undefined:
            self._filtering_kwargs.update(high_pass=self.inputs.high_pass)
        if self._filtering_kwargs:
            self._filtering_kwargs.update(
                t_r=self.inputs.tr_dict[task])

<<<<<<< HEAD
    def _run_interface(self, runtime):

        fmri_file = self._validate_fmri_prep_files()
        entities = parse_file_entities(fmri_file)
        self._validate_filtering(entities['task'])
        self._load_confouds()
        entities = parse_file_entities(self._fmri_file)
        fmri_denoised = clean_img(
            nb.load(self._fmri_file), 
            confounds=self._confounds, 
            **self._filtering_kwargs)

        entities['pipeline'] = self.inputs.pipeline['name']
        fmri_denoised_fname = join(self.inputs.output_dir, build_path(entities, self.fmri_denoised_pattern, False))
        assert not exists(fmri_denoised_fname), f"Denoising is run twice at {self._fmri_file} " \
                                                f"with result {fmri_denoised_fname}"
        nb.save(fmri_denoised, fmri_denoised_fname)
        self._results['fmri_denoised'] = fmri_denoised_fname

        return runtime
=======
        if smoothing and not pipeline_aroma:
           img = smooth_img(img, fwhm=6)

        denoised_img = clean_img(
            img,
            confounds=conf,
            high_pass=self.inputs.high_pass,
            low_pass=self.inputs.low_pass,
            t_r=tr
        ) # TODO: Add masking: mask_img

        _, base, _ = split_filename(self.inputs.fmri_prep)
        denoised_file = f'{self.inputs.output_dir}/{base}_denoised_pipeline-{pipeline_name}.nii.gz'

        nb.save(denoised_img, denoised_file)

        self._results['fmri_denoised'] = denoised_file

        return runtime


# --- TESTS

if __name__ == '__main__':

    ### INPUTS #################################################################
    root = '/home/kmb/Desktop/Neuroscience/Projects/NBRAINGROUP_fmridenoise/test_data/denoising'
    fmri_prep = os.path.join(root, 'sub-pd01_task-rest_space-MNI152NLin2009cAsym_desc-preproc_bold.nii.gz')
    conf_prep = os.path.join(root, 'confounds_out', 'sub-pd01_task-rest_desc-confounds_regressors_prep.tsv')
    entities = {'task': 'rest'}
    tr_dict = {'rest': 2}
    output_dir = os.path.join(root, 'denoising_out')
    low_pass = 0.08
    high_pass = 0.008

    ### RUN INTERFACE ##########################################################
    dn = Denoise()

    dn.inputs.fmri_prep = fmri_prep
    dn.inputs.conf_prep = conf_prep
    dn.inputs.entities = entities
    dn.inputs.tr_dict = tr_dict
    dn.inputs.output_dir = output_dir
    dn.inputs.low_pass = low_pass
    dn.inputs.high_pass = high_pass

    results = dn.run()
    print(results.outputs)
>>>>>>> 0d1633cd
<|MERGE_RESOLUTION|>--- conflicted
+++ resolved
@@ -20,16 +20,6 @@
         exists=True,
         desc='ICA-Aroma preprocessed fMRI file'
     )
-<<<<<<< HEAD
-=======
-
-    # fmri_mask = ImageFile(
-    #     exists=True,
-    #     desc='Brain mask',
-    #     mandatory=True
-    # )
-
->>>>>>> 0d1633cd
     conf_prep = File(
         mandatory=True,
         exists=True,
@@ -57,24 +47,6 @@
         mandatory=False,
         desc="Low-pass filter"
     )
-<<<<<<< HEAD
-    smoothing = traits.Bool(
-        mandatory=False,
-        desc='Low cut-off frequency in Hertz'
-    )
-
-=======
-
-    ica_aroma = traits.Bool(
-        mandatory=False,
-        desc='ICA-Aroma files exists'
-    )
-
-    smoothing = traits.Bool(
-        mandatory=False,
-        desc='Optional smoothing'
-    )
->>>>>>> 0d1633cd
 
 
 class DenoiseOutputSpec(TraitedSpec):
@@ -109,7 +81,6 @@
     """
     input_spec = DenoiseInputSpec
     output_spec = DenoiseOutputSpec
-<<<<<<< HEAD
     fmri_denoised_pattern = "sub-{subject}[_ses-{session}]_task-{task}[_run-{run}]_space-{space}_pipeline-{pipeline}" \
                             "_desc-denoised_bold.nii.gz"
 
@@ -142,23 +113,6 @@
                 Either None (for null pipeline) or np.ndarray of confounds if 
                 conf_prep is not empty.
         """
-=======
-
-    def _run_interface(self, runtime):
-
-        smoothing = self.inputs.smoothing
-        pipeline_name = self.inputs.pipeline['name']
-        pipeline_aroma = self.inputs.pipeline['aroma']
-        img = nb.load(self.inputs.fmri_prep)
-        if pipeline_aroma:
-            if not self.inputs.fmri_prep_aroma:
-                raise ValueError("No ICA-AROMA files found")
-
-            img_aroma = nb.load(self.inputs.fmri_prep_aroma)
-            img = img_aroma
-
-        # Handle possibility of null pipeline
->>>>>>> 0d1633cd
         try:
             self._confounds = pd.read_csv(
                 self.inputs.conf_prep, delimiter='\t').values
@@ -182,7 +136,6 @@
             self._filtering_kwargs.update(
                 t_r=self.inputs.tr_dict[task])
 
-<<<<<<< HEAD
     def _run_interface(self, runtime):
 
         fmri_file = self._validate_fmri_prep_files()
@@ -202,54 +155,4 @@
         nb.save(fmri_denoised, fmri_denoised_fname)
         self._results['fmri_denoised'] = fmri_denoised_fname
 
-        return runtime
-=======
-        if smoothing and not pipeline_aroma:
-           img = smooth_img(img, fwhm=6)
-
-        denoised_img = clean_img(
-            img,
-            confounds=conf,
-            high_pass=self.inputs.high_pass,
-            low_pass=self.inputs.low_pass,
-            t_r=tr
-        ) # TODO: Add masking: mask_img
-
-        _, base, _ = split_filename(self.inputs.fmri_prep)
-        denoised_file = f'{self.inputs.output_dir}/{base}_denoised_pipeline-{pipeline_name}.nii.gz'
-
-        nb.save(denoised_img, denoised_file)
-
-        self._results['fmri_denoised'] = denoised_file
-
-        return runtime
-
-
-# --- TESTS
-
-if __name__ == '__main__':
-
-    ### INPUTS #################################################################
-    root = '/home/kmb/Desktop/Neuroscience/Projects/NBRAINGROUP_fmridenoise/test_data/denoising'
-    fmri_prep = os.path.join(root, 'sub-pd01_task-rest_space-MNI152NLin2009cAsym_desc-preproc_bold.nii.gz')
-    conf_prep = os.path.join(root, 'confounds_out', 'sub-pd01_task-rest_desc-confounds_regressors_prep.tsv')
-    entities = {'task': 'rest'}
-    tr_dict = {'rest': 2}
-    output_dir = os.path.join(root, 'denoising_out')
-    low_pass = 0.08
-    high_pass = 0.008
-
-    ### RUN INTERFACE ##########################################################
-    dn = Denoise()
-
-    dn.inputs.fmri_prep = fmri_prep
-    dn.inputs.conf_prep = conf_prep
-    dn.inputs.entities = entities
-    dn.inputs.tr_dict = tr_dict
-    dn.inputs.output_dir = output_dir
-    dn.inputs.low_pass = low_pass
-    dn.inputs.high_pass = high_pass
-
-    results = dn.run()
-    print(results.outputs)
->>>>>>> 0d1633cd
+        return runtime