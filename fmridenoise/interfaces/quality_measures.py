from nipype.interfaces.base import (
    BaseInterfaceInputSpec, TraitedSpec, SimpleInterface,
    InputMultiPath, OutputMultiPath, File, Directory,
    traits, isdefined
    )

import numpy as np
import pandas as pd
from nilearn.connectome import sym_matrix_to_vec, vec_to_sym_matrix
from scipy.stats import pearsonr
import matplotlib.pyplot as plt
from os.path import join
from itertools import chain

import seaborn as sns
sns.set()


class QualityMeasuresInputSpec(BaseInterfaceInputSpec):
    group_corr_mat = File(exists=True,
                          desc='Group connectivity matrix',
                          mandatory=True)

    group_conf_summary = File(exists=True,
                              desc='Group confounds summmary',
                              mandatory=True)

    distance_matrix = File(exists=True,
                           desc='Distance matrix',
                           mandatory=True)

    output_dir = File(desc='Output path')

    pipeline_name = traits.Str(mandatory=True)


class QualityMeasuresOutputSpec(TraitedSpec):
    fc_fd_summary = traits.List(
        exists=True,
        desc="QC-FC quality measures")

    edges_weight = traits.Dict(
        exists=True,
        desc="Weights of individual edges")

    edges_weight_clean = traits.Dict(
        exists=True,
        desc="Weights of individual edges after "
             "removing subjects with high motion")


class QualityMeasures(SimpleInterface):
    input_spec = QualityMeasuresInputSpec
    output_spec = QualityMeasuresOutputSpec

    def _run_interface(self, runtime):
        # Loading data
        group_corr_mat = np.load(self.inputs.group_corr_mat)  # array with matrices for all runs
        group_conf_summary = pd.read_csv(self.inputs.group_conf_summary, sep='\t')  # motion summary for all runs
        pipeline_name = self.inputs.pipeline_name
        distance_vector = sym_matrix_to_vec(np.load(self.inputs.distance_matrix))  # load distance matrix

        # Creating vectors with subject filter
        all_sub_no = len(group_conf_summary)
        icluded_sub = group_conf_summary["include"]
        excluded_sub_no = all_sub_no - sum(icluded_sub) # number of subjects excluded from analyses

        # Create dictionary describing full sampple and sample after exluding highly motion runs
        included = {f"All subjects (n = {all_sub_no})":
                        [np.ones((all_sub_no), dtype=bool), False, all_sub_no, "All"],
                    f"After excluding {excluded_sub_no} high motion subjects (n = {all_sub_no - excluded_sub_no})":
                        [group_conf_summary["include"].values.astype("bool"), True, all_sub_no - excluded_sub_no,
                         "No_high_motion"]
                    }

        group_corr_vec = sym_matrix_to_vec(group_corr_mat)
        n_edges = group_corr_vec.shape[1]

        fc_fd_corr, fc_fd_pval = (np.zeros(n_edges) for _ in range(2))
        fc_fd_summary = []
        edges_weight = {}
        edges_weight_clean = {}

        for key, value in included.items():

            for i in range(n_edges):
                corr = pearsonr(group_corr_vec[value[0], i], group_conf_summary['mean_fd'].values[value[0]])
                fc_fd_corr[i] = corr[0]  # Pearson's r values
                fc_fd_pval[i] = corr[1]  # p-values

            fc_fd_corr = np.nan_to_num(fc_fd_corr)  # TODO: write exception

            # Calculate correlation between FC-FD r values and distance vector
            distance_dependence = pearsonr(fc_fd_corr, distance_vector)[0]

            # Store summary measure
            fc_fd_summary.append({"pipeline": pipeline_name,
                                  "perc_fc_fd_uncorr": np.sum(fc_fd_pval < 0.5) / len(fc_fd_pval) * 100,
                                  "pearson_fc_fd": np.median(fc_fd_corr),
                                  "distance_dependence": distance_dependence,
                                  "tdof_loss": group_conf_summary["n_conf"].mean(),
                                  "cleaned": value[1],
                                  "subjects": value[3],
                                  "sub_no": value[2]
                                  })
            # For cleaned dataset
            if value[1]:
                edges_weight_clean = {pipeline_name: group_corr_vec[value[0]].mean(axis=0)}

            # For full dataset
            if not value[1]:
                edges_weight = {pipeline_name: group_corr_vec[value[0]].mean(axis=0)}

            # Plotting FC and FC-FD correlation matrices
            fc_fd_corr_mat = vec_to_sym_matrix(fc_fd_corr)
            fig, (ax1, ax2) = plt.subplots(1, 2, figsize=(16, 6))

            fig1 = ax1.imshow(group_corr_mat[value[0]].mean(axis=0), vmin=-1, vmax=1, cmap="RdBu_r")
            ax1.set_title(f"{pipeline_name}: mean FC")
            fig.colorbar(fig1, ax=ax1)

            fig2 = ax2.imshow(fc_fd_corr_mat, vmin=-1, vmax=1, cmap="RdBu_r")
            ax2.set_title(f"{pipeline_name}: FC-FD correlation")
            fig.colorbar(fig2, ax=ax2)
            fig.suptitle(f"{pipeline_name}: {key}")

            fig.savefig(join(self.inputs.output_dir, f"FC_FD_corr_mat_{pipeline_name}_{value[3].lower()}.png"),
                        dpi=300)

            self._results["fc_fd_summary"] = fc_fd_summary
            self._results["edges_weight"] = edges_weight
            self._results["edges_weight_clean"] = edges_weight_clean

        return runtime


class MergeGroupQualityMeasuresOutputSpec(TraitedSpec):
<<<<<<< HEAD
    fc_fd_summary = traits.List()
    edges_weight = traits.List()
=======
        fc_fd_summary = traits.List()
        edges_weight = traits.List()
        edges_weight_clean = traits.List()
>>>>>>> 00c87c35


class MergeGroupQualityMeasuresInputSpec(BaseInterfaceInputSpec):
    fc_fd_summary = traits.List()
    edges_weight = traits.List()
    edges_weight_clean = traits.List()


class MergeGroupQualityMeasures(SimpleInterface):
    input_spec = MergeGroupQualityMeasuresInputSpec
    output_spec = MergeGroupQualityMeasuresOutputSpec

    def _run_interface(self, runtime):
        self._results['fc_fd_summary'] = self.inputs.fc_fd_summary
        self._results['edges_weight'] = self.inputs.edges_weight
        self._results['edges_weight_clean'] = self.inputs.edges_weight_clean
        return runtime


class PipelinesQualityMeasuresInputSpec(BaseInterfaceInputSpec):

    fc_fd_summary = traits.List(
        exists=True,
        desc="QC-FC quality measures")

    edges_weight = traits.List(
        exists=True,
        desc="Weights of individual edges")

    edges_weight_clean = traits.List(
        exists=True,
        desc="Weights of individual edges")

    output_dir = File(          # needed to save data in other directory
        desc="Output path")     # TODO: Implement temp dir

class PipelinesQualityMeasuresOutputSpec(TraitedSpec):

    pipelines_fc_fd_summary = File(
        exists=True,
        desc="Group QC-FC quality measures")

    pipelines_edges_weight = File(
        exists=True,
        desc="Group weights of individual edges")

    pipelines_edges_weight_clean = File(
        exists=True,
        desc="Group weights of individual edges")

class PipelinesQualityMeasures(SimpleInterface):
    input_spec = PipelinesQualityMeasuresInputSpec
    output_spec = PipelinesQualityMeasuresOutputSpec

    def _run_interface(self, runtime):

        # Convert merged quality measures to pd.DataFrame
        pipelines_fc_fd_summary = pd.DataFrame(
            list(chain.from_iterable(list(chain.from_iterable(self.inputs.fc_fd_summary)))))

        pipelines_edges_weight = pd.DataFrame()
        pipelines_edges_weight_clean = pd.DataFrame()

        for edges in zip(self.inputs.edges_weight):
            pipelines_edges_weight = pd.concat([pipelines_edges_weight, pd.DataFrame(edges[0][0])], axis=1)

        for edges_clean in zip(self.inputs.edges_weight_clean):
            pipelines_edges_weight_clean = pd.concat([pipelines_edges_weight_clean, pd.DataFrame(edges_clean[0][0])], axis=1)

        fname1 = join(self.inputs.output_dir, f"pipelines_fc_fd_summary.tsv")
        fname2 = join(self.inputs.output_dir, f"pipelines_edges_weight.tsv")
        fname3 = join(self.inputs.output_dir, f"pipelines_edges_weight_clean.tsv")

        pipelines_fc_fd_summary.to_csv(fname1, sep='\t', index=False)
        pipelines_edges_weight.to_csv(fname2, sep='\t', index=False)
        pipelines_edges_weight_clean.to_csv(fname3, sep='\t', index=False)

        # ----------------------
        # Plot quality measures
        # ----------------------

        # Density plot (all subjects)
        fig1, ax = plt.subplots(1, 1)

        for col in pipelines_edges_weight:
            sns.kdeplot(pipelines_edges_weight[col], shade=True)
            plt.axvline(0, 0, 2, color='gray', linestyle='dashed', linewidth=1.5)
            plt.title("Density of edge weights (all subjects)")

        fig1.savefig(f"{self.inputs.output_dir}/pipelines_edges_density.svg", dpi=300)

        # Density plot (no high motion)
        fig1_2, ax = plt.subplots(1, 1)

        for col in pipelines_edges_weight_clean:
            sns.kdeplot(pipelines_edges_weight_clean[col], shade=True)
            plt.axvline(0, 0, 2, color='gray', linestyle='dashed', linewidth=1.5)
            plt.title("Density of edge weights (no high motion)")

        fig1_2.savefig(f"{self.inputs.output_dir}/pipelines_edges_density_no_high_motion.svg", dpi=300)

        # Boxplot (Pearson's r FC-DC)
        fig2 = sns.catplot(x="pearson_fc_fd",
                    y="pipeline",
                    col='subjects',
                    kind='bar',
                    data=pipelines_fc_fd_summary,
                    orient="h").set(xlabel="QC-FC (Pearson's r)",
                                    ylabel='Pipeline')
        fig2.savefig(f"{self.inputs.output_dir}/pipelines_fc_fd_pearson.svg", dpi=300, bbox_inches="tight")

        # Boxplot (% correlated edges)
        fig3 = sns.catplot(x="perc_fc_fd_uncorr",
                    y="pipeline",
                    col='subjects',
                    kind='bar',
                    data=pipelines_fc_fd_summary,
                    orient="h").set(xlabel="QC-FC uncorrected (%)",
                                    ylabel='Pipeline')

        fig3.savefig(f"{self.inputs.output_dir}/pipelines_fc_fd_uncorr.svg", dpi=300, bbox_inches="tight")

        # Boxplot (Pearson's r FC-DC with distance)

        fig4 = sns.catplot(x="distance_dependence",
                    y="pipeline",
                    col='subjects',
                    kind='bar',
                    data=pipelines_fc_fd_summary,
                    orient="h").set(xlabel="Distance-dependence",
                                    ylabel='Pipeline')
        fig4.savefig(f"{self.inputs.output_dir}/pipelines_distance_dependence.svg", dpi=300, bbox_inches="tight")

        self._results['pipelines_fc_fd_summary'] = fname1
        self._results['pipelines_edges_weight'] = fname2
        self._results['pipelines_edges_weight_clean'] = fname3

        return runtime<|MERGE_RESOLUTION|>--- conflicted
+++ resolved
@@ -135,14 +135,10 @@
 
 
 class MergeGroupQualityMeasuresOutputSpec(TraitedSpec):
-<<<<<<< HEAD
     fc_fd_summary = traits.List()
     edges_weight = traits.List()
-=======
-        fc_fd_summary = traits.List()
-        edges_weight = traits.List()
-        edges_weight_clean = traits.List()
->>>>>>> 00c87c35
+    edges_weight_clean = traits.List()
+
 
 
 class MergeGroupQualityMeasuresInputSpec(BaseInterfaceInputSpec):
