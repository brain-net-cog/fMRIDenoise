import copy
from os.path import join

<<<<<<< HEAD

=======
>>>>>>> 22bb713c
from nipype import Node, JoinNode, IdentityInterface
import typing as t
import os
import shutil
from fmridenoise.interfaces.utility import FlattenIdentityInterface
from fmridenoise._version import get_versions


def create_dataset_description_json_content() -> str:
    directory_name = os.path.dirname(__file__)
    with open(join(directory_name, "dataset_description_template.json"), "r") as template_f:
        template = str(template_f.read())
    get_versions_result = get_versions()
    version = get_versions_result['version']
    main_url_template = "https://github.com/compneuro-ncu/fmridenoise/releases/tag/{ver}"
    code_url = "NO URL, DEVELOPMENT BUILD" if any(
        map(version.__contains__, ["+", "dirty"])) else main_url_template.format(ver=version)
    return template.replace("{fmridenoise_version}", version).replace("{fmridenoise_codeurl}", code_url)


def is_booleanlike(value) -> bool:
    """
    Checks if argument is bool or string with 'true' or 'false' value.
    :param value: argument to check
    :return: True if argument is booleanlike, false if not
    """
    if isinstance(value, bool):
        return True
    if not isinstance(value, str):
        return False
    if value.lower() == "true" or value.lower() == "false":
        return True


def cast_bool(value) -> bool:
    """
    Tries to cast value to bool.
    Raises ValueError if value is ambiguous.
    Raises TypeError for unsupported types.
    :param value: value to cast
    :return: bool
    """
    if isinstance(value, bool):
        return value
    if isinstance(value, str):
        if value.lower() == 'true':
            return True
        elif value.lower() == 'false':
            return False
        else:
            raise ValueError("Ambiguous value of " + value)
    else:
        raise TypeError("Unsupported type of {} with value {}"
                        .format(type(value), value))


def swap_booleans(dictionary: dict, inplace: bool = True) -> dict:  # TODO: Extend functionality to lists too
    """
    Recursively iterates on dictionary and swaps booleanlike values with proper booleans.
    :param dictionary: input dictionary
    :param inplace: if True modifies inplace, if False creates deepcopy before changes
    :return: dictionary with swaped values
    """
    if not inplace:
        dictionary = copy.deepcopy(dictionary)
    for key in dictionary.keys():
        if isinstance(dictionary[key], dict):
            dictionary[key] = swap_booleans(dictionary[key], inplace=inplace)
        elif is_booleanlike(dictionary[key]):
            dictionary[key] = cast_bool(dictionary[key])
    return dictionary


def create_identity_join_node(name: str, fields: t.List[str], joinsource: t.Union[Node, str]) -> JoinNode:
    return JoinNode(IdentityInterface(fields=fields), name=name, joinsource=joinsource, joinfield=fields)


def create_flatten_identity_join_node(name: str, fields: t.List[str],
                                      joinsource: t.Union[Node, str], flatten_fields: t.List[str]) -> JoinNode:
    return JoinNode(FlattenIdentityInterface(fields=fields, flatten_fields=flatten_fields),
                    name=name, joinsource=joinsource, joinfield=fields)


def copy_as_dummy_dataset(source_bids_dir: str, new_path: str, ext_to_copy=tuple()) -> None:
    """
    Walks trough BIDS dataset and recreates it's structure but with
    empty files.

    Arguments:
        source_bids_dir {str} -- source of BIDS dataset
        new_path {str} -- destination of new dummy_complete dataset

    Keyword Arguments:
        ext_to_copy {tuple or str} -- files with given extensions
        will be copied instead of empty (default: {tuple()})

    Returns:
        None
    """

    if type(ext_to_copy) is str:
        ext_to_copy = (ext_to_copy,)
    source_bids_dir = os.path.abspath(source_bids_dir)
    if not os.path.isdir(new_path):
        os.makedirs(new_path)
    for root, dirs, files in os.walk(source_bids_dir, topdown=True):
        rel_root = os.path.relpath(root, source_bids_dir)
        rel_root = rel_root.strip(".")
        rel_root = rel_root.strip("/")
        new_root = os.path.join(new_path, rel_root)
        for name in dirs:
            os.makedirs(os.path.join(new_root, name))
        for name in files:
            for ext in ext_to_copy:
                if str(name).endswith(ext):
                    shutil.copy2(os.path.join(root, name), os.path.join(new_root, name))
                    break
            else:
                open(os.path.join(new_root, name), 'w').close()<|MERGE_RESOLUTION|>--- conflicted
+++ resolved
@@ -1,10 +1,5 @@
 import copy
 from os.path import join
-
-<<<<<<< HEAD
-
-=======
->>>>>>> 22bb713c
 from nipype import Node, JoinNode, IdentityInterface
 import typing as t
 import os
