import typing as t
from bids.layout import  parse_file_entities
from fmridenoise.pipelines import extract_pipeline_from_path


<<<<<<< HEAD
class EntityOverwriteException(Exception):
    def __init__(self, dictionary, key, *args, **kwargs):
        self.dictionary = dictionary
        self.key = key
        super(EntityOverwriteException, self).__init__(*args, **kwargs)

class EntityDict(dict):
    """
    Dictionary that returns None string if key is not in keys.
    Raises value error if element is tried to be overwritten with different value.
    """
    def __getitem__(self, key: str) -> t.Any:
        if key in self.keys():
            return super().__getitem__(key)
        else:
            return None

    def __setitem__(self, key: str, value: t.Any) -> None:
        if key in self.keys() and value != self[key]:
            raise EntityOverwriteException(self, key, f"Entity: {key} already exists in dictionary if it's intended user overwrite in other case"
                             f" there is probable flaw in entity structure which may cause undefined behavior")
        else:
            super().__setitem__(key, value)

    def __str__(self) -> str:
        return json.dumps(self)

    def overwrite(self, key: str, value: t.Any) -> None:  # TODO: Replace key, value with **kwargs
        """
        Sets value no matter what previous value was
        Args:
            key: Dictionary key
            value: New Value
        """
        super().__setitem__(key, value)

    def build_path(self, format_string):
        # TODO: Pretty powerful but naive solutions - will fail if any key in format string is not in dict
        format_string.format(**self)

    def build_filename(self, entities: t.Dict[str, bool]={
        "sub": True, "ses": False, "task": True, "space": False, "pipeline": False, "desc": False}) -> str:
        """
        Creates filename based on current entites in format:
        {entity0}-{entity_val0}_{entity1}-{entity_val1}_..._{suffix}.{extension}
        Args:
            entities: dictionary of entity name keys included in building filename and boolean values determining
            if value is mandatory in filename. If boolean value is true and entity value is available then
            it's included in filename. If boolean value is false then entity is included in filename if it has value.
            If boolean is value is true and there is no corresponding value then error is raised.
        Returns: filename created using selected entities, suffix (if available) and file extension (if available)
        """
        filename = ""
        for entity, required in entities.items():
            if required and self[entity] is None:
                raise Exception(f"Required entity {entity} is missing in entites: {self}")
            elif self[entity] is not None:
                filename += f"{entity}-{self[entity]}_"
        if self["suffix"] is not None:
            filename += self["suffix"]
        else:
            filename = filename.strip("_")
        if self["extension"] is not None:
            filename += "." + self["extension"]
        return filename


def explode_into_entities(path: str) -> EntityDict:
    """
    Revives all know entities/information from given path that are useful for fmridenoise.
    Args:
        path: path to file

    Returns:
        EntitiesDict with retrieved entities
    """
    ret = EntityDict()
    deriv = re.search("\/derivatives\/\w+", path)
    if deriv:
        ret['derivatives'] = deriv.string[deriv.regs[0][0]:deriv.regs[0][1]].strip(r'/derivatives')
        ret['dataset_directory'] = deriv.string[0:deriv.regs[0][0]]
    _, basename, ext = split_filename(path)
    ret["extension"] = ext.strip('.')
    entities = list(map(lambda x: str.split(x, "-"), basename.split("_")))
    for entity in entities:
        if len(entity) == 1:
            ret['suffix'] = entity[0]
            continue
        try:
            ret[entity[0]] = entity[1]
        except EntityOverwriteException as e:
            raise Exception(f"While building EntityDict multiple instances of the same entity {e.key} occurred "
                            f"with values: {e.dictionary[e.key]} and {entity[1]}")

    return ret


if __name__ == '__main__':
    exploded = explode_into_entities(r"/mnt/Data/new_dataset/derivatives/fmriprep/sub-m02/func/sub-m02_task-prlrew_space-MNI152NLin2009cAsym_desc-preproc_bold.nii.gz")
    print(exploded)
=======
def parse_file_entities_with_pipelines(filename, entities=None, config=None,
                                       include_unmatched=False) -> t.Dict[str, str]:
    et_dict = parse_file_entities(filename, entities, config, include_unmatched)
    et_dict['pipeline'] = extract_pipeline_from_path(filename)
    return et_dict
>>>>>>> 7de95ae1
<|MERGE_RESOLUTION|>--- conflicted
+++ resolved
@@ -3,111 +3,8 @@
 from fmridenoise.pipelines import extract_pipeline_from_path
 
 
-<<<<<<< HEAD
-class EntityOverwriteException(Exception):
-    def __init__(self, dictionary, key, *args, **kwargs):
-        self.dictionary = dictionary
-        self.key = key
-        super(EntityOverwriteException, self).__init__(*args, **kwargs)
-
-class EntityDict(dict):
-    """
-    Dictionary that returns None string if key is not in keys.
-    Raises value error if element is tried to be overwritten with different value.
-    """
-    def __getitem__(self, key: str) -> t.Any:
-        if key in self.keys():
-            return super().__getitem__(key)
-        else:
-            return None
-
-    def __setitem__(self, key: str, value: t.Any) -> None:
-        if key in self.keys() and value != self[key]:
-            raise EntityOverwriteException(self, key, f"Entity: {key} already exists in dictionary if it's intended user overwrite in other case"
-                             f" there is probable flaw in entity structure which may cause undefined behavior")
-        else:
-            super().__setitem__(key, value)
-
-    def __str__(self) -> str:
-        return json.dumps(self)
-
-    def overwrite(self, key: str, value: t.Any) -> None:  # TODO: Replace key, value with **kwargs
-        """
-        Sets value no matter what previous value was
-        Args:
-            key: Dictionary key
-            value: New Value
-        """
-        super().__setitem__(key, value)
-
-    def build_path(self, format_string):
-        # TODO: Pretty powerful but naive solutions - will fail if any key in format string is not in dict
-        format_string.format(**self)
-
-    def build_filename(self, entities: t.Dict[str, bool]={
-        "sub": True, "ses": False, "task": True, "space": False, "pipeline": False, "desc": False}) -> str:
-        """
-        Creates filename based on current entites in format:
-        {entity0}-{entity_val0}_{entity1}-{entity_val1}_..._{suffix}.{extension}
-        Args:
-            entities: dictionary of entity name keys included in building filename and boolean values determining
-            if value is mandatory in filename. If boolean value is true and entity value is available then
-            it's included in filename. If boolean value is false then entity is included in filename if it has value.
-            If boolean is value is true and there is no corresponding value then error is raised.
-        Returns: filename created using selected entities, suffix (if available) and file extension (if available)
-        """
-        filename = ""
-        for entity, required in entities.items():
-            if required and self[entity] is None:
-                raise Exception(f"Required entity {entity} is missing in entites: {self}")
-            elif self[entity] is not None:
-                filename += f"{entity}-{self[entity]}_"
-        if self["suffix"] is not None:
-            filename += self["suffix"]
-        else:
-            filename = filename.strip("_")
-        if self["extension"] is not None:
-            filename += "." + self["extension"]
-        return filename
-
-
-def explode_into_entities(path: str) -> EntityDict:
-    """
-    Revives all know entities/information from given path that are useful for fmridenoise.
-    Args:
-        path: path to file
-
-    Returns:
-        EntitiesDict with retrieved entities
-    """
-    ret = EntityDict()
-    deriv = re.search("\/derivatives\/\w+", path)
-    if deriv:
-        ret['derivatives'] = deriv.string[deriv.regs[0][0]:deriv.regs[0][1]].strip(r'/derivatives')
-        ret['dataset_directory'] = deriv.string[0:deriv.regs[0][0]]
-    _, basename, ext = split_filename(path)
-    ret["extension"] = ext.strip('.')
-    entities = list(map(lambda x: str.split(x, "-"), basename.split("_")))
-    for entity in entities:
-        if len(entity) == 1:
-            ret['suffix'] = entity[0]
-            continue
-        try:
-            ret[entity[0]] = entity[1]
-        except EntityOverwriteException as e:
-            raise Exception(f"While building EntityDict multiple instances of the same entity {e.key} occurred "
-                            f"with values: {e.dictionary[e.key]} and {entity[1]}")
-
-    return ret
-
-
-if __name__ == '__main__':
-    exploded = explode_into_entities(r"/mnt/Data/new_dataset/derivatives/fmriprep/sub-m02/func/sub-m02_task-prlrew_space-MNI152NLin2009cAsym_desc-preproc_bold.nii.gz")
-    print(exploded)
-=======
 def parse_file_entities_with_pipelines(filename, entities=None, config=None,
                                        include_unmatched=False) -> t.Dict[str, str]:
     et_dict = parse_file_entities(filename, entities, config, include_unmatched)
     et_dict['pipeline'] = extract_pipeline_from_path(filename)
-    return et_dict
->>>>>>> 7de95ae1
+    return et_dict